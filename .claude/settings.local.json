--- conflicted
+++ resolved
@@ -2,11 +2,8 @@
   "permissions": {
     "allow": [
       "Bash(git add:*)",
-<<<<<<< HEAD
-=======
       "Bash(git commit:*)",
       "Bash(git push:*)",
->>>>>>> a702eab2
       "Bash(git pull:*)"
     ],
     "deny": [],
